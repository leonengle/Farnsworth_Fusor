"""
TCP Client for Target System
This implements TCP communication from Target to Host as described in the system architecture diagram.

Features:
- TCP client that connects to host system
- Sends GPIO pin data every 1 second
- Handles connection failures gracefully
- Supports both GPIO and ADC data transmission
"""

import socket
import time
import threading
from logging_setup import setup_logging, get_logger
from typing import Optional, Callable

# Setup logging for this module
setup_logging()
logger = get_logger("TCPClient")


class TCPClient:
    """
    TCP client for sending data from target to host system.
    """
    
<<<<<<< HEAD
    def __init__(self, host: str = "192.168.0.1", port: int = 12345):
=======
    def __init__(self, host: str = "172.20.10.5", port: int = 12345):
>>>>>>> 1ad104cc
        """
        Initialize the TCP client.
        
        Args:
            host: Host IP address to connect to
            port: TCP port on host system
        """
        self.host = host
        self.port = port
        self.socket: Optional[socket.socket] = None
        self.connected = False
        self.running = False
        self.send_thread: Optional[threading.Thread] = None
        self.send_callback: Optional[Callable[[str], None]] = None
        
        logger.info(f"TCP Client initialized for {host}:{port}")
    
    def set_send_callback(self, callback: Callable[[str], None]):
        """
        Set the callback function that provides data to send.
        
        Args:
            callback: Function that returns data string to send
        """
        self.send_callback = callback
        logger.info("TCP send callback set")
    
    def connect(self) -> bool:
        """
        Connect to the host system.
        
        Returns:
            True if connection successful, False otherwise
        """
        try:
            self.socket = socket.socket(socket.AF_INET, socket.SOCK_STREAM)
            self.socket.settimeout(10)  # 10 second timeout
            
            # Connect to host
            self.socket.connect((self.host, self.port))
            self.connected = True
            
            logger.info(f"TCP connection established to {self.host}:{self.port}")
            return True
            
        except Exception as e:
            logger.error(f"TCP connection failed: {e}")
            self.connected = False
            if self.socket:
                self.socket.close()
                self.socket = None
            return False
    
    def disconnect(self):
        """Disconnect from the host system."""
        self.connected = False
        if self.socket:
            try:
                self.socket.close()
                logger.info("TCP connection closed")
            except Exception as e:
                logger.error(f"Error closing TCP connection: {e}")
            self.socket = None
    
    def send_data(self, data: str) -> bool:
        """
        Send data to the host system.
        
        Args:
            data: Data string to send
            
        Returns:
            True if data sent successfully, False otherwise
        """
        if not self.connected or not self.socket:
            logger.warning("TCP client not connected")
            return False
        
        try:
            # Send data with newline terminator
            message = data + "\n"
            self.socket.send(message.encode('utf-8'))
            logger.debug(f"TCP data sent: {data}")
            return True
            
        except Exception as e:
            logger.error(f"TCP send failed: {e}")
            self.connected = False
            return False
    
    def start_periodic_sending(self, interval: float = 1.0):
        """
        Start periodic data sending thread.
        
        Args:
            interval: Send interval in seconds (default: 1.0)
        """
        if self.running:
            logger.warning("Periodic sending already running")
            return
        
        self.running = True
        self.send_thread = threading.Thread(
            target=self._periodic_send_loop, 
            args=(interval,),
            daemon=True
        )
        self.send_thread.start()
        
        logger.info(f"Periodic TCP sending started (interval: {interval}s)")
    
    def stop_periodic_sending(self):
        """Stop periodic data sending."""
        self.running = False
        if self.send_thread:
            self.send_thread.join(timeout=2)
        
        logger.info("Periodic TCP sending stopped")
    
    def _periodic_send_loop(self, interval: float):
        """
        Main loop for periodic data sending.
        
        Args:
            interval: Send interval in seconds
        """
        logger.info("TCP periodic send loop started")
        
        while self.running:
            try:
                # Get data from callback
                if self.send_callback:
                    data = self.send_callback()
                    if data:
                        # Try to send data
                        if not self.send_data(data):
                            # If send failed, try to reconnect
                            logger.warning("Send failed, attempting to reconnect...")
                            if self.connect():
                                # Retry sending
                                self.send_data(data)
                            else:
                                logger.error("Reconnection failed")
                                # Wait longer before retry
                                time.sleep(5)
                
                # Wait for next interval
                time.sleep(interval)
                
            except Exception as e:
                logger.error(f"Error in periodic send loop: {e}")
                # Try to reconnect on error
                if not self.is_connected():
                    logger.info("Attempting to reconnect...")
                    self.connect()
                time.sleep(interval)
        
        logger.info("TCP periodic send loop ended")
    
    def is_connected(self) -> bool:
        """Check if TCP client is connected."""
        return self.connected and self.socket is not None


class TargetTCPCommunicator:
    """
    High-level interface for TCP communication from target to host.
    """
    
<<<<<<< HEAD
    def __init__(self, host: str = "192.168.0.1", port: int = 12345):
=======
    def __init__(self, host: str = "172.20.10.5", port: int = 12345):
>>>>>>> 1ad104cc
        """
        Initialize the target TCP communicator.
        
        Args:
            host: Host IP address
            port: TCP port on host
        """
        self.tcp_client = TCPClient(host, port)
        self.max_retries = 3
        self.retry_delay = 1.0
        
        logger.info("Target TCP communicator initialized")
    
    def connect(self) -> bool:
        """Connect to the host system."""
        return self.tcp_client.connect()
    
    def send_gpio_data(self, pin_value: int) -> bool:
        """
        Send GPIO pin data to host.
        
        Args:
            pin_value: GPIO pin value (0 or 1)
            
        Returns:
            True if data sent successfully
        """
        data = f"GPIO_INPUT:{pin_value}"
        return self.tcp_client.send_data(data)
    
    def send_adc_data(self, channel: int, value: int) -> bool:
        """
        Send ADC channel data to host.
        
        Args:
            channel: ADC channel number
            value: ADC reading value
            
        Returns:
            True if data sent successfully
        """
        data = f"ADC_CH{channel}:{value}"
        return self.tcp_client.send_data(data)
    
    def send_adc_all_data(self, adc_values: list) -> bool:
        """
        Send all ADC channel data to host.
        
        Args:
            adc_values: List of ADC values for all channels
            
        Returns:
            True if data sent successfully
        """
        data = f"ADC_DATA:{','.join(map(str, adc_values))}"
        return self.tcp_client.send_data(data)
    
    def start_periodic_sending(self, callback: Callable[[], str], interval: float = 1.0):
        """
        Start periodic data sending.
        
        Args:
            callback: Function that returns data to send
            interval: Send interval in seconds
        """
        self.tcp_client.set_send_callback(callback)
        self.tcp_client.start_periodic_sending(interval)
    
    def stop_periodic_sending(self):
        """Stop periodic data sending."""
        self.tcp_client.stop_periodic_sending()
    
    def disconnect(self):
        """Disconnect from host."""
        self.tcp_client.stop_periodic_sending()
        self.tcp_client.disconnect()
        logger.info("Target TCP communicator disconnected")
    
    def is_connected(self) -> bool:
        """Check if connected to host."""
        return self.tcp_client.is_connected()<|MERGE_RESOLUTION|>--- conflicted
+++ resolved
@@ -25,11 +25,7 @@
     TCP client for sending data from target to host system.
     """
     
-<<<<<<< HEAD
     def __init__(self, host: str = "192.168.0.1", port: int = 12345):
-=======
-    def __init__(self, host: str = "172.20.10.5", port: int = 12345):
->>>>>>> 1ad104cc
         """
         Initialize the TCP client.
         
@@ -199,11 +195,7 @@
     High-level interface for TCP communication from target to host.
     """
     
-<<<<<<< HEAD
     def __init__(self, host: str = "192.168.0.1", port: int = 12345):
-=======
-    def __init__(self, host: str = "172.20.10.5", port: int = 12345):
->>>>>>> 1ad104cc
         """
         Initialize the target TCP communicator.
         
