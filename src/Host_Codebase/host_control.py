# host_control.py
"""
Host-side script for controlling the Fusor target system.
<<<<<<< HEAD
- Connects to Raspberry Pi over TCP (port 2222)
- Sends LED and motor commands
- Receives and logs telemetry sent by Pi via TCP (future support)
"""

import sys
import logging
from tcp_command_client import TCPCommandClient
=======
- Connects to Raspberry Pi over SSH (port 2222)
- Sends LED and motor commands
- Receives and logs telemetry sent by Pi via echo (future support)
"""

import paramiko
import threading
import time
import sys
import logging
>>>>>>> 1ad104cc

# Configure logging
logging.basicConfig(
    level=logging.INFO,
    format="%(asctime)s [%(levelname)s] %(message)s",
    handlers=[
        logging.FileHandler("host_control.log"),
        logging.StreamHandler()
    ]
)
logger = logging.getLogger("HostControl")

<<<<<<< HEAD
# TCP Config
PI_HOST = "192.168.0.2"  # Target Pi IP
PI_PORT = 2222

class TCPController:
    def __init__(self, host, port):
        self.client = TCPCommandClient(host, port)
        self.host = host
        self.port = port

    def connect(self):
        try:
            if self.client.connect():
                logger.info(f"Connected to {self.host}:{self.port}")
                return True
            else:
                logger.error(f"Failed to connect to target")
                return False
=======
# SSH Config
PI_HOST = "172.20.10.5"  # Target Pi IP
PI_PORT = 2222
PI_USERNAME = "pi"
PI_PASSWORD = "raspberry"

class SSHController:
    def __init__(self, host, port, username, password):
        self.client = paramiko.SSHClient()
        self.client.set_missing_host_key_policy(paramiko.AutoAddPolicy())
        self.host = host
        self.port = port
        self.username = username
        self.password = password

    def connect(self):
        try:
            self.client.connect(
                hostname=self.host,
                port=self.port,
                username=self.username,
                password=self.password,
                timeout=10
            )
            logger.info(f"Connected to {self.host}:{self.port}")
            return True
>>>>>>> 1ad104cc
        except Exception as e:
            logger.error(f"Failed to connect to target: {e}")
            return False

    def send_command(self, command):
        try:
<<<<<<< HEAD
            response = self.client.send_command(command)
            if response:
                logger.info(f"Target Response: {response}")
            else:
                logger.warning("No response from target")
=======
            channel = self.client.get_transport().open_session()
            channel.exec_command(command)
            response = channel.recv(1024).decode().strip()
            logger.info(f"Target Response: {response}")
>>>>>>> 1ad104cc
            return response
        except Exception as e:
            logger.error(f"Error sending command: {e}")
            return None

    def disconnect(self):
<<<<<<< HEAD
        self.client.disconnect()
=======
        self.client.close()
>>>>>>> 1ad104cc
        logger.info("Disconnected from target")


def telemetry_listener():
<<<<<<< HEAD
    logger.info("Telemetry listener started (waiting for TCP data)...")
=======
    logger.info("Telemetry listener started (waiting for reverse SSH echo)...")
>>>>>>> 1ad104cc
    try:
        with open("telemetry.log", "a") as logfile:
            while True:
                line = sys.stdin.readline()
                if not line:
                    break
                line = line.strip()
                logger.info(f"[Telemetry] {line}")
                logfile.write(line + "\n")
                logfile.flush()
    except KeyboardInterrupt:
        logger.info("Telemetry listener stopped")


def main():
<<<<<<< HEAD
    controller = TCPController(PI_HOST, PI_PORT)
=======
    controller = SSHController(PI_HOST, PI_PORT, PI_USERNAME, PI_PASSWORD)
>>>>>>> 1ad104cc
    if not controller.connect():
        return

    try:
        while True:
            cmd = input("Command (on/off/move:<steps>/exit): ").strip().lower()
            if cmd == "on":
                controller.send_command("LED_ON")
            elif cmd == "off":
                controller.send_command("LED_OFF")
            elif cmd.startswith("move:"):
                try:
                    steps = int(cmd.split(":")[1])
                    controller.send_command(f"MOVE_VAR:{steps}")
                except ValueError:
                    logger.warning("Invalid move command. Use move:<steps>")
            elif cmd == "exit":
                break
            else:
                print("Unknown command. Use 'on', 'off', 'move:<steps>', or 'exit'.")
    except KeyboardInterrupt:
        print("\nExiting.")
    finally:
        controller.disconnect()


if __name__ == "__main__":
    # Optionally enable telemetry log capture
    # threading.Thread(target=telemetry_listener, daemon=True).start()
    main()<|MERGE_RESOLUTION|>--- conflicted
+++ resolved
@@ -1,7 +1,7 @@
+# host_control.py
 # host_control.py
 """
 Host-side script for controlling the Fusor target system.
-<<<<<<< HEAD
 - Connects to Raspberry Pi over TCP (port 2222)
 - Sends LED and motor commands
 - Receives and logs telemetry sent by Pi via TCP (future support)
@@ -10,18 +10,6 @@
 import sys
 import logging
 from tcp_command_client import TCPCommandClient
-=======
-- Connects to Raspberry Pi over SSH (port 2222)
-- Sends LED and motor commands
-- Receives and logs telemetry sent by Pi via echo (future support)
-"""
-
-import paramiko
-import threading
-import time
-import sys
-import logging
->>>>>>> 1ad104cc
 
 # Configure logging
 logging.basicConfig(
@@ -31,10 +19,15 @@
         logging.FileHandler("host_control.log"),
         logging.StreamHandler()
     ]
+    format="%(asctime)s [%(levelname)s] %(message)s",
+    handlers=[
+        logging.FileHandler("host_control.log"),
+        logging.StreamHandler()
+    ]
 )
 logger = logging.getLogger("HostControl")
+logger = logging.getLogger("HostControl")
 
-<<<<<<< HEAD
 # TCP Config
 PI_HOST = "192.168.0.2"  # Target Pi IP
 PI_PORT = 2222
@@ -53,72 +46,29 @@
             else:
                 logger.error(f"Failed to connect to target")
                 return False
-=======
-# SSH Config
-PI_HOST = "172.20.10.5"  # Target Pi IP
-PI_PORT = 2222
-PI_USERNAME = "pi"
-PI_PASSWORD = "raspberry"
-
-class SSHController:
-    def __init__(self, host, port, username, password):
-        self.client = paramiko.SSHClient()
-        self.client.set_missing_host_key_policy(paramiko.AutoAddPolicy())
-        self.host = host
-        self.port = port
-        self.username = username
-        self.password = password
-
-    def connect(self):
-        try:
-            self.client.connect(
-                hostname=self.host,
-                port=self.port,
-                username=self.username,
-                password=self.password,
-                timeout=10
-            )
-            logger.info(f"Connected to {self.host}:{self.port}")
-            return True
->>>>>>> 1ad104cc
         except Exception as e:
             logger.error(f"Failed to connect to target: {e}")
             return False
 
     def send_command(self, command):
         try:
-<<<<<<< HEAD
             response = self.client.send_command(command)
             if response:
                 logger.info(f"Target Response: {response}")
             else:
                 logger.warning("No response from target")
-=======
-            channel = self.client.get_transport().open_session()
-            channel.exec_command(command)
-            response = channel.recv(1024).decode().strip()
-            logger.info(f"Target Response: {response}")
->>>>>>> 1ad104cc
             return response
         except Exception as e:
             logger.error(f"Error sending command: {e}")
             return None
 
     def disconnect(self):
-<<<<<<< HEAD
         self.client.disconnect()
-=======
-        self.client.close()
->>>>>>> 1ad104cc
         logger.info("Disconnected from target")
 
 
 def telemetry_listener():
-<<<<<<< HEAD
     logger.info("Telemetry listener started (waiting for TCP data)...")
-=======
-    logger.info("Telemetry listener started (waiting for reverse SSH echo)...")
->>>>>>> 1ad104cc
     try:
         with open("telemetry.log", "a") as logfile:
             while True:
@@ -131,14 +81,16 @@
                 logfile.flush()
     except KeyboardInterrupt:
         logger.info("Telemetry listener stopped")
+                line = line.strip()
+                logger.info(f"[Telemetry] {line}")
+                logfile.write(line + "\n")
+                logfile.flush()
+    except KeyboardInterrupt:
+        logger.info("Telemetry listener stopped")
 
 
 def main():
-<<<<<<< HEAD
     controller = TCPController(PI_HOST, PI_PORT)
-=======
-    controller = SSHController(PI_HOST, PI_PORT, PI_USERNAME, PI_PASSWORD)
->>>>>>> 1ad104cc
     if not controller.connect():
         return
 
@@ -147,7 +99,11 @@
             cmd = input("Command (on/off/move:<steps>/exit): ").strip().lower()
             if cmd == "on":
                 controller.send_command("LED_ON")
+            cmd = input("Command (on/off/move:<steps>/exit): ").strip().lower()
+            if cmd == "on":
+                controller.send_command("LED_ON")
             elif cmd == "off":
+                controller.send_command("LED_OFF")
                 controller.send_command("LED_OFF")
             elif cmd.startswith("move:"):
                 try:
@@ -157,15 +113,28 @@
                     logger.warning("Invalid move command. Use move:<steps>")
             elif cmd == "exit":
                 break
+                try:
+                    steps = int(cmd.split(":")[1])
+                    controller.send_command(f"MOVE_VAR:{steps}")
+                except ValueError:
+                    logger.warning("Invalid move command. Use move:<steps>")
+            elif cmd == "exit":
+                break
             else:
+                print("Unknown command. Use 'on', 'off', 'move:<steps>', or 'exit'.")
                 print("Unknown command. Use 'on', 'off', 'move:<steps>', or 'exit'.")
     except KeyboardInterrupt:
         print("\nExiting.")
+        print("\nExiting.")
     finally:
+        controller.disconnect()
+
         controller.disconnect()
 
 
 if __name__ == "__main__":
     # Optionally enable telemetry log capture
     # threading.Thread(target=telemetry_listener, daemon=True).start()
+    # Optionally enable telemetry log capture
+    # threading.Thread(target=telemetry_listener, daemon=True).start()
     main()